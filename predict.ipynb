--- conflicted
+++ resolved
@@ -115,26 +115,6 @@
    "metadata": {},
    "outputs": [],
    "source": [
-<<<<<<< HEAD
-    "# Model setup\n",
-    "scale_file = \"./scaling_factors.json\"\n",
-    "tf_weights_file = \"./pretrained/best/ckpt\"\n",
-    "# depends on GemNet model that is loaded\n",
-    "triplets_only = False\n",
-    "direct_forces = False\n",
-    "cutoff = 5.0\n",
-    "int_cutoff = 10.0\n",
-    "\n",
-    "# Data setup\n",
-    "from ase.build import molecule as ase_molecule_db\n",
-    "\n",
-    "mol = ase_molecule_db('C7NH5')\n",
-    "R   = mol.get_positions()\n",
-    "Z   = mol.get_atomic_numbers()\n",
-    "\n",
-    "molecule = Molecule(\n",
-    "    R, Z, cutoff=cutoff, int_cutoff=int_cutoff, triplets_only=triplets_only\n",
-=======
     "# Model setup\r\n",
     "scale_file = \"./scaling_factors.json\"\r\n",
     "tf_weights_file = \"./pretrained/best/ckpt\"\r\n",
@@ -153,7 +133,6 @@
     "\r\n",
     "molecule = Molecule(\r\n",
     "    R, Z, cutoff=cutoff, int_cutoff=int_cutoff, triplets_only=triplets_only\r\n",
->>>>>>> d79aad87
     ")"
    ]
   },
